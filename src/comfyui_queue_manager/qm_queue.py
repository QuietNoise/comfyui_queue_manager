--- conflicted
+++ resolved
@@ -603,7 +603,11 @@
                 if client_id is not None:
                     item[3]["client_id"] = client_id
 
-<<<<<<< HEAD
+                if api_key_comfy_org is not None:
+                    if len(item) < 6:
+                        item.append({})
+                    item[5] = {"api_key_comfy_org": api_key_comfy_org} if api_key_comfy_org is not None else {}
+                    
                 #  Handle External jobs by adding missing workflow info
                 if "extra_pnginfo" not in item[3] or "workflow" not in item[3]["extra_pnginfo"]:
                     workflow_id = item[1]
@@ -611,12 +615,7 @@
                 else: # Normal job
                     workflow_id = item[3]["extra_pnginfo"]["workflow"]["id"]
                     workflow_name = item[3]["extra_pnginfo"]["workflow"]["workflow_name"]
-=======
-                if api_key_comfy_org is not None:
-                    if len(item) < 6:
-                        item.append({})
-                    item[5] = {"api_key_comfy_org": api_key_comfy_org} if api_key_comfy_org is not None else {}
->>>>>>> 717da5e6
+
 
                 PromptServer.instance.number += 1
                 query_params.append(
